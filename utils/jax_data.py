--- conflicted
+++ resolved
@@ -10,12 +10,8 @@
 from ott.geometry.pointcloud import geometry, PointCloud
 from ott.solvers.linear import sinkhorn
 
-<<<<<<< HEAD
 from .ot_cost_fns import cost_fns, create_cost_matrix, fmatching
-=======
 
-from .ot_cost_fns import cost_fns, create_cost_matrix
->>>>>>> f6234267
 
 
 @dataclass
@@ -72,7 +68,6 @@
             target_batch: jax.Array,
             source_labels: Optional[jax.Array] = None,
             target_labels: Optional[jax.Array] = None,
-<<<<<<< HEAD
             matching_method : Literal["ot", "softmax_dist", "abs_dist"] = "ot",
             geometry: Literal["pointcloud", "graph", "geodesic"] = "pointcloud",
         ) -> Tuple[jax.Array, jax.Array]:
@@ -118,35 +113,7 @@
                 )
             else:
                 raise ValueError(f'Invalid matching_method provided {matching_method}.')
-=======
-        ) -> Tuple[jax.Array, jax.Array]:
-            """Jitted resample function."""
-            # solve regularized ot between batch_source and batch_target reshaped to (batch_size, dimension)
-            if self.geometry == "pointcloud":
-                geom = PointCloud(
-                    jnp.reshape(source_batch, [self.batch_size, -1]),
-                    jnp.reshape(target_batch, [self.batch_size, -1]),
-                    epsilon=self.epsilon,
-                    scale_cost="mean",
-                    cost_fn=cost_fns[self.cost_fn],
-                )
-            else:
-                cm = create_cost_matrix(
-                    X=jnp.reshape(source_batch, [self.batch_size, -1]),
-                    Y=jnp.reshape(target_batch, [self.batch_size, -1]),
-                    k_neighbors=128, # This should be an hyperparameter
-                    cost_fn=cost_fns[self.cost_fn],
-                    geometry=self.geometry,
-                    t=self.t,
-                )
-                geom = geometry.Geometry(
-                    cost_matrix=cm,
-                    epsilon=self.epsilon,
-                    scale_cost="mean",
-                )
 
-            ot_out = sinkhorn.solve(geom, tau_a=self.tau_a, tau_b=self.tau_b)
->>>>>>> f6234267
 
             # sample from transition_matrix
             indeces = jax.random.categorical(
